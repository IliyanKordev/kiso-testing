--- conflicted
+++ resolved
@@ -56,9 +56,6 @@
     assert exit_code == test_execution.ExitCode.ALL_TESTS_SUCCEEDED
 
 
-<<<<<<< HEAD
-@pytest.mark.parametrize("file_name", ["my_test.py", "test_aux1_aux2.cpp"])
-=======
 @pytest.mark.parametrize("tmp_test", [("aux3", "aux4", False)], indirect=True)
 def test_config_registry(tmp_test):
     """Call execute function from test_execution using
@@ -87,7 +84,7 @@
         assert ConfigRegistry.get_auxes_alias() == ["aux3", "aux4"]
 
 
->>>>>>> a1254dcb
+@pytest.mark.parametrize("file_name", ["my_test.py", "test_aux1_aux2.cpp"])
 @pytest.mark.parametrize("tmp_test", [("aux1", "aux2", False)], indirect=True)
 def test_test_execution_with_pattern(tmp_test, file_name):
     """Call execute function from test_execution using
